--- conflicted
+++ resolved
@@ -116,11 +116,8 @@
 - Fix publishing Okta entity analytics enrichments. {pull}44483[44483]
 - Fix handling of unnecessary BOM in UTF-8 text received by o365audit input. {issue}44327[44327] {pull}45739[45739]
 - Restore the Streaming input on Windows. {pull}46031[46031]
-<<<<<<< HEAD
 - Fix filestream registry entries being prematurely removed, which could cause files to be re-ingested after Filebeat restarts. {issue}46007[46007] {pull}46032[46032]
-=======
 - Fix termination of input on API errors. {pull}45999[45999]
->>>>>>> b23125c9
 
 *Heartbeat*
 
