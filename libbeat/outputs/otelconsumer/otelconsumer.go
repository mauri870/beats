// Licensed to Elasticsearch B.V. under one or more contributor
// license agreements. See the NOTICE file distributed with
// this work for additional information regarding copyright
// ownership. Elasticsearch B.V. licenses this file to you under
// the Apache License, Version 2.0 (the "License"); you may
// not use this file except in compliance with the License.
// You may obtain a copy of the License at
//
//     http://www.apache.org/licenses/LICENSE-2.0
//
// Unless required by applicable law or agreed to in writing,
// software distributed under the License is distributed on an
// "AS IS" BASIS, WITHOUT WARRANTIES OR CONDITIONS OF ANY
// KIND, either express or implied.  See the License for the
// specific language governing permissions and limitations
// under the License.

package otelconsumer

import (
	"context"
	"fmt"
	"time"

	"github.com/elastic/beats/v7/libbeat/beat"
	"github.com/elastic/beats/v7/libbeat/common"
	"github.com/elastic/beats/v7/libbeat/otelbeat/otelmap"
	"github.com/elastic/beats/v7/libbeat/outputs"
	"github.com/elastic/beats/v7/libbeat/publisher"
	"github.com/elastic/elastic-agent-libs/config"
	"github.com/elastic/elastic-agent-libs/logp"
	"github.com/elastic/elastic-agent-libs/mapstr"

	"go.opentelemetry.io/collector/consumer"
	"go.opentelemetry.io/collector/consumer/consumererror"
	"go.opentelemetry.io/collector/pdata/pcommon"
	"go.opentelemetry.io/collector/pdata/plog"
)

const (
	// esDocumentIDAttribute is the attribute key used to store the document ID in the log record.
	esDocumentIDAttribute = "elasticsearch.document_id"
)

func init() {
	outputs.RegisterType("otelconsumer", makeOtelConsumer)
}

type otelConsumer struct {
	observer     outputs.Observer
	logsConsumer consumer.Logs
	beatInfo     beat.Info
	log          *logp.Logger
}

func makeOtelConsumer(_ outputs.IndexManager, beat beat.Info, observer outputs.Observer, cfg *config.C) (outputs.Group, error) {

	out := &otelConsumer{
		observer:     observer,
		logsConsumer: beat.LogConsumer,
		beatInfo:     beat,
		log:          beat.Logger.Named("otelconsumer"),
	}

	ocConfig := defaultConfig()
	if err := cfg.Unpack(&ocConfig); err != nil {
		return outputs.Fail(err)
	}
	return outputs.Success(ocConfig.Queue, -1, 0, nil, out)
}

// Close is a noop for otelconsumer
func (out *otelConsumer) Close() error {
	return nil
}

// Publish converts Beat events to Otel format and sends them to the Otel collector
func (out *otelConsumer) Publish(ctx context.Context, batch publisher.Batch) error {
	switch {
	case out.logsConsumer != nil:
		return out.logsPublish(ctx, batch)
	default:
		panic(fmt.Errorf("an otel consumer must be specified"))
	}
}

func (out *otelConsumer) logsPublish(ctx context.Context, batch publisher.Batch) error {
	st := out.observer
	pLogs := plog.NewLogs()
	resourceLogs := pLogs.ResourceLogs().AppendEmpty()
	sourceLogs := resourceLogs.ScopeLogs().AppendEmpty()
	logRecords := sourceLogs.LogRecords()

	// Convert the batch of events to Otel plog.Logs. The encoding we
	// choose here is to set all fields in a Map in the Body of the log
	// record. Each log record encodes a single beats event.
	// This way we have full control over the final structure of the log in the
	// destination, as long as the exporter allows it.
	// For example, the elasticsearchexporter has an encoding specifically for this.
	// See https://github.com/open-telemetry/opentelemetry-collector-contrib/issues/35444.
	events := batch.Events()
	for _, event := range events {
		logRecord := logRecords.AppendEmpty()

		if id, ok := event.Content.Meta["_id"]; ok {
			// Specify the id as an attribute used by the elasticsearchexporter
			// to set the final document ID in Elasticsearch.
			// When using the bodymap encoding in the exporter all attributes
			// are stripped out of the final Elasticsearch document.
			//
			// See https://github.com/open-telemetry/opentelemetry-collector-contrib/issues/36882.
			switch id := id.(type) {
			case string:
				logRecord.Attributes().PutStr(esDocumentIDAttribute, id)
			}
		}

		beatEvent := event.Content.Fields
		if beatEvent == nil {
			beatEvent = mapstr.M{}
		}
		beatEvent["@timestamp"] = event.Content.Timestamp
		logRecord.SetTimestamp(pcommon.NewTimestampFromTime(event.Content.Timestamp))
<<<<<<< HEAD

		// Set the timestamp for when the event was first seen by the pipeline.
		observedTimestamp := logRecord.Timestamp()
		if created, err := beatEvent.GetValue("event.created"); err == nil {
			switch created := created.(type) {
			case time.Time:
				observedTimestamp = pcommon.NewTimestampFromTime(created)
			case common.Time:
				observedTimestamp = pcommon.NewTimestampFromTime(time.Time(created))
			}
		}
		logRecord.SetObservedTimestamp(observedTimestamp)

		pcommonEvent := otelmap.FromMapstr(beatEvent)
		// if data_stream field is set on beats.Event. Add it to logrecord.Attributes to support dynamic indexing
		if data, ok := pcommonEvent.Get("data_stream"); ok {
=======
		otelmap.ConvertNonPrimitive(beatEvent)

		// if data_stream field is set on beatEvent. Add it to logrecord.Attributes to support dynamic indexing
		if val, _ := beatEvent.GetValue("data_stream"); val != nil {
>>>>>>> 24e93d31
			// If the below sub fields do not exist, it will return empty string.
			var subFields = []string{"dataset", "namespace", "type"}

			for _, subField := range subFields {
				// value, ok := data.Map().Get(subField)
				value, err := beatEvent.GetValue("data_stream." + subField)
				if vStr, ok := value.(string); ok && err == nil {
					// set log record attribute only if value is non empty
					logRecord.Attributes().PutStr("data_stream."+subField, vStr)
				}
			}

		}
		if err := logRecord.Body().SetEmptyMap().FromRaw(map[string]any(beatEvent)); err != nil {
			out.log.Errorf("received an error while converting map to plog.Log, some fields might be missing: %v", err)
		}
	}

	err := out.logsConsumer.ConsumeLogs(ctx, pLogs)
	if err != nil {
		// Permanent errors shouldn't be retried. This tipically means
		// the data cannot be serialized by the exporter that is attached
		// to the pipeline or when the destination refuses the data because
		// it cannot decode it. Retrying in this case is useless.
		//
		// See https://github.com/open-telemetry/opentelemetry-collector/blob/1c47d89/receiver/doc.go#L23-L40
		if consumererror.IsPermanent(err) {
			st.PermanentErrors(len(events))
			batch.Drop()
		} else {
			st.RetryableErrors(len(events))
			batch.Retry()
		}

		return fmt.Errorf("failed to send batch events to otel collector: %w", err)
	}

	batch.ACK()
	st.NewBatch(len(events))
	st.AckedEvents(len(events))
	return nil
}

func (out *otelConsumer) String() string {
	return "otelconsumer"
}<|MERGE_RESOLUTION|>--- conflicted
+++ resolved
@@ -121,7 +121,6 @@
 		}
 		beatEvent["@timestamp"] = event.Content.Timestamp
 		logRecord.SetTimestamp(pcommon.NewTimestampFromTime(event.Content.Timestamp))
-<<<<<<< HEAD
 
 		// Set the timestamp for when the event was first seen by the pipeline.
 		observedTimestamp := logRecord.Timestamp()
@@ -135,15 +134,10 @@
 		}
 		logRecord.SetObservedTimestamp(observedTimestamp)
 
-		pcommonEvent := otelmap.FromMapstr(beatEvent)
-		// if data_stream field is set on beats.Event. Add it to logrecord.Attributes to support dynamic indexing
-		if data, ok := pcommonEvent.Get("data_stream"); ok {
-=======
 		otelmap.ConvertNonPrimitive(beatEvent)
 
 		// if data_stream field is set on beatEvent. Add it to logrecord.Attributes to support dynamic indexing
 		if val, _ := beatEvent.GetValue("data_stream"); val != nil {
->>>>>>> 24e93d31
 			// If the below sub fields do not exist, it will return empty string.
 			var subFields = []string{"dataset", "namespace", "type"}
 
