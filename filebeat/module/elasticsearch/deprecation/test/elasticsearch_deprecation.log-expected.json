[
    {
        "@timestamp": "2018-04-23T16:40:13.737Z",
<<<<<<< HEAD
        "ecs.version": "1.0.0-beta2",
=======
        "ecs.version": "1.0.0",
>>>>>>> de955be0
        "elasticsearch.component": "o.e.d.a.a.i.t.p.PutIndexTemplateRequest",
        "event.dataset": "elasticsearch.deprecation",
        "event.module": "elasticsearch",
        "fileset.name": "deprecation",
        "input.type": "log",
        "log.level": "WARN",
        "log.offset": 0,
        "message": "Deprecated field [template] used, replaced by [index_patterns]",
        "service.type": "elasticsearch"
    },
    {
        "@timestamp": "2018-04-23T16:40:13.862Z",
<<<<<<< HEAD
        "ecs.version": "1.0.0-beta2",
=======
        "ecs.version": "1.0.0",
>>>>>>> de955be0
        "elasticsearch.component": "o.e.d.a.a.i.t.p.PutIndexTemplateRequest",
        "event.dataset": "elasticsearch.deprecation",
        "event.module": "elasticsearch",
        "fileset.name": "deprecation",
        "input.type": "log",
        "log.level": "WARN",
        "log.offset": 137,
        "message": "Deprecated field [template] used, replaced by [index_patterns]",
        "service.type": "elasticsearch"
    },
    {
        "@timestamp": "2018-04-23T16:40:14.792Z",
<<<<<<< HEAD
        "ecs.version": "1.0.0-beta2",
=======
        "ecs.version": "1.0.0",
>>>>>>> de955be0
        "elasticsearch.component": "o.e.d.a.a.i.t.p.PutIndexTemplateRequest",
        "event.dataset": "elasticsearch.deprecation",
        "event.module": "elasticsearch",
        "fileset.name": "deprecation",
        "input.type": "log",
        "log.level": "WARN",
        "log.offset": 274,
        "message": "Deprecated field [template] used, replaced by [index_patterns]",
        "service.type": "elasticsearch"
    },
    {
        "@timestamp": "2018-04-23T16:40:15.127Z",
<<<<<<< HEAD
        "ecs.version": "1.0.0-beta2",
=======
        "ecs.version": "1.0.0",
>>>>>>> de955be0
        "elasticsearch.component": "o.e.d.a.a.i.t.p.PutIndexTemplateRequest",
        "event.dataset": "elasticsearch.deprecation",
        "event.module": "elasticsearch",
        "fileset.name": "deprecation",
        "input.type": "log",
        "log.level": "WARN",
        "log.offset": 411,
        "message": "Deprecated field [template] used, replaced by [index_patterns]",
        "service.type": "elasticsearch"
    }
]<|MERGE_RESOLUTION|>--- conflicted
+++ resolved
@@ -1,11 +1,7 @@
 [
     {
         "@timestamp": "2018-04-23T16:40:13.737Z",
-<<<<<<< HEAD
-        "ecs.version": "1.0.0-beta2",
-=======
         "ecs.version": "1.0.0",
->>>>>>> de955be0
         "elasticsearch.component": "o.e.d.a.a.i.t.p.PutIndexTemplateRequest",
         "event.dataset": "elasticsearch.deprecation",
         "event.module": "elasticsearch",
@@ -18,11 +14,7 @@
     },
     {
         "@timestamp": "2018-04-23T16:40:13.862Z",
-<<<<<<< HEAD
-        "ecs.version": "1.0.0-beta2",
-=======
         "ecs.version": "1.0.0",
->>>>>>> de955be0
         "elasticsearch.component": "o.e.d.a.a.i.t.p.PutIndexTemplateRequest",
         "event.dataset": "elasticsearch.deprecation",
         "event.module": "elasticsearch",
@@ -35,11 +27,7 @@
     },
     {
         "@timestamp": "2018-04-23T16:40:14.792Z",
-<<<<<<< HEAD
-        "ecs.version": "1.0.0-beta2",
-=======
         "ecs.version": "1.0.0",
->>>>>>> de955be0
         "elasticsearch.component": "o.e.d.a.a.i.t.p.PutIndexTemplateRequest",
         "event.dataset": "elasticsearch.deprecation",
         "event.module": "elasticsearch",
@@ -52,11 +40,7 @@
     },
     {
         "@timestamp": "2018-04-23T16:40:15.127Z",
-<<<<<<< HEAD
-        "ecs.version": "1.0.0-beta2",
-=======
         "ecs.version": "1.0.0",
->>>>>>> de955be0
         "elasticsearch.component": "o.e.d.a.a.i.t.p.PutIndexTemplateRequest",
         "event.dataset": "elasticsearch.deprecation",
         "event.module": "elasticsearch",
