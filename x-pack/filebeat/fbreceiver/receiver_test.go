// Copyright Elasticsearch B.V. and/or licensed to Elasticsearch B.V. under one
// or more contributor license agreements. Licensed under the Elastic License;
// you may not use this file except in compliance with the Elastic License.

package fbreceiver

import (
	"bytes"
<<<<<<< HEAD
	"fmt"
	"os"
	"path/filepath"
	"strconv"
	"sync/atomic"
=======
	"context"
	"encoding/base64"
	"encoding/json"
	"fmt"
	"io"
	"math/rand/v2"
	"net"
	"net/http"
	"net/url"
	"os"
	"path/filepath"
	"runtime"
	"strings"
>>>>>>> 3c380043
	"testing"

	"github.com/elastic/beats/v7/libbeat/otelbeat/oteltest"
	"github.com/elastic/elastic-agent-libs/mapstr"

	"github.com/stretchr/testify/assert"
	"github.com/stretchr/testify/require"
	"go.opentelemetry.io/collector/component"
	"go.opentelemetry.io/collector/pipeline"
	"go.opentelemetry.io/collector/receiver"
	"go.opentelemetry.io/collector/receiver/receivertest"
	"go.uber.org/zap"
	"go.uber.org/zap/zapcore"
	"go.uber.org/zap/zaptest/observer"
)

func TestNewReceiver(t *testing.T) {
	monitorSocket := genSocketPath()
	var monitorHost string
	if runtime.GOOS == "windows" {
		monitorHost = "npipe:///" + filepath.Base(monitorSocket)
	} else {
		monitorHost = "unix://" + monitorSocket
	}
	config := Config{
		Beatconfig: map[string]any{
			"filebeat": map[string]any{
				"inputs": []map[string]any{
					{
						"type":    "benchmark",
						"enabled": true,
						"message": "test",
						"count":   1,
					},
					{
						"type":    "filestream",
						"enabled": true,
						"id":      "must-be-unique",
						"paths":   []string{"none"},
					},
				},
			},
			"output": map[string]any{
				"otelconsumer": map[string]any{},
			},
			"logging": map[string]any{
				"level": "debug",
				"selectors": []string{
					"*",
				},
			},
			"path.home":    t.TempDir(),
			"http.enabled": true,
			"http.host":    monitorHost,
		},
	}

	oteltest.CheckReceivers(oteltest.CheckReceiversParams{
		T: t,
		Receivers: []oteltest.ReceiverConfig{
			{
				Name:    "r1",
				Config:  &config,
				Factory: NewFactory(),
			},
		},
		AssertFunc: func(c *assert.CollectT, logs map[string][]mapstr.M, zapLogs *observer.ObservedLogs) {
			_ = zapLogs
			require.Lenf(c, logs["r1"], 1, "expected 1 log, got %d", len(logs["r1"]))
			var lastError strings.Builder
			assert.Conditionf(c, func() bool {
				return getFromSocket(t, &lastError, monitorSocket, "stats")
			}, "failed to connect to monitoring socket, stats endpoint, last error was: %s", &lastError)
			assert.Conditionf(c, func() bool {
				return getFromSocket(t, &lastError, monitorSocket, "inputs")
			}, "failed to connect to monitoring socket, inputs endpoint, last error was: %s", &lastError)
			assert.Condition(c, func() bool {
				processorsLoaded := zapLogs.FilterMessageSnippet("Generated new processors").
					FilterMessageSnippet("add_host_metadata").
					FilterMessageSnippet("add_cloud_metadata").
					FilterMessageSnippet("add_docker_metadata").
					FilterMessageSnippet("add_kubernetes_metadata").
					Len() == 1
				assert.True(c, processorsLoaded, "processors not loaded")
				// Check that add_host_metadata works, other processors are not guaranteed to add fields in all environments
				return assert.Contains(c, logs["r1"][0].Flatten(), "host.architecture")
			}, "failed to check processors loaded")
		},
	})
}

func BenchmarkFactory(b *testing.B) {
	tmpDir := b.TempDir()

	cfg := &Config{
		Beatconfig: map[string]any{
			"filebeat": map[string]any{
				"inputs": []map[string]any{
					{
						"type":    "benchmark",
						"enabled": true,
						"message": "test",
						"count":   10,
					},
				},
			},
			"output": map[string]any{
				"otelconsumer": map[string]any{},
			},
			"logging": map[string]any{
				"level": "info",
				"selectors": []string{
					"*",
				},
			},
			"path.home": tmpDir,
		},
	}

	var zapLogs bytes.Buffer
	core := zapcore.NewCore(
		zapcore.NewJSONEncoder(zap.NewProductionEncoderConfig()),
		zapcore.Lock(zapcore.AddSync(&zapLogs)),
		zapcore.InfoLevel)

	factory := NewFactory()

	receiverSettings := receiver.Settings{}
	receiverSettings.Logger = zap.New(core)
	receiverSettings.ID = component.NewIDWithName(factory.Type(), "r1")

	b.ResetTimer()
	for b.Loop() {
		_, err := factory.CreateLogs(b.Context(), receiverSettings, cfg, nil)
		require.NoError(b, err)
	}
}

func TestMultipleReceivers(t *testing.T) {
	// This test verifies that multiple receivers can be instantiated
	// in isolation, started, and can ingest logs without interfering
	// with each other.

	// Receivers need distinct home directories so wrap the config in a function.
	config := func(monitorSocket string) *Config {
		var monitorHost string
		if runtime.GOOS == "windows" {
			monitorHost = "npipe:///" + filepath.Base(monitorSocket)
		} else {
			monitorHost = "unix://" + monitorSocket
		}
		return &Config{
			Beatconfig: map[string]any{
				"filebeat": map[string]any{
					"inputs": []map[string]any{
						{
							"type":    "benchmark",
							"enabled": true,
							"message": "test",
							"count":   1,
						},
						{
							"type":    "filestream",
							"enabled": true,
							"id":      "must-be-unique",
							"paths":   []string{"none"},
						},
					},
				},
				"output": map[string]any{
					"otelconsumer": map[string]any{},
				},
				"logging": map[string]any{
					"level": "info",
					"selectors": []string{
						"*",
					},
				},
				"path.home":    t.TempDir(),
				"http.enabled": true,
				"http.host":    monitorHost,
			},
		}
	}

	factory := NewFactory()
	monitorSocket1 := genSocketPath()
	monitorSocket2 := genSocketPath()
	oteltest.CheckReceivers(oteltest.CheckReceiversParams{
		T: t,
		Receivers: []oteltest.ReceiverConfig{
			{
				Name:    "r1",
				Config:  config(monitorSocket1),
				Factory: factory,
			},
			{
				Name:    "r2",
				Config:  config(monitorSocket2),
				Factory: factory,
			},
		},
		AssertFunc: func(c *assert.CollectT, logs map[string][]mapstr.M, zapLogs *observer.ObservedLogs) {
			require.Greater(c, len(logs["r1"]), 0, "receiver r1 does not have any logs")
			require.Greater(c, len(logs["r2"]), 0, "receiver r2 does not have any logs")

			// Make sure that each receiver has a separate logger
			// instance and does not interfere with others. Previously, the
			// logger in Beats was global, causing logger fields to be
			// overwritten when multiple receivers started in the same process.
			r1StartLogs := zapLogs.FilterMessageSnippet("Beat ID").FilterField(zap.String("otelcol.component.id", "r1"))
			assert.Equal(c, 1, r1StartLogs.Len(), "r1 should have a single start log")
			r2StartLogs := zapLogs.FilterMessageSnippet("Beat ID").FilterField(zap.String("otelcol.component.id", "r2"))
			assert.Equal(c, 1, r2StartLogs.Len(), "r2 should have a single start log")
			var lastError strings.Builder
			assert.Conditionf(c, func() bool {
				return getFromSocket(t, &lastError, monitorSocket1, "stats")
			}, "failed to connect to monitoring socket1, stats endpoint, last error was: %s", &lastError)
			assert.Conditionf(c, func() bool {
				return getFromSocket(t, &lastError, monitorSocket1, "inputs")
			}, "failed to connect to monitoring socket1, inputs endpoint, last error was: %s", &lastError)
			assert.Conditionf(c, func() bool {
				return getFromSocket(t, &lastError, monitorSocket2, "stats")
			}, "failed to connect to monitoring socket2, stats endpoint, last error was: %s", &lastError)
			assert.Conditionf(c, func() bool {
				return getFromSocket(t, &lastError, monitorSocket2, "inputs")
			}, "failed to connect to monitoring socket2, inputs endpoint, last error was: %s", &lastError)
		},
	})
}

<<<<<<< HEAD
type logGenerator struct {
	t           *testing.T
	tmpDir      string
	f           *os.File
	filePattern string
	sequenceNum int64
}

func newLogGenerator(t *testing.T, tmpDir string) *logGenerator {
	return &logGenerator{
		t:           t,
		tmpDir:      tmpDir,
		filePattern: "input-*.log",
	}
}

func (g *logGenerator) Start() {
	f, err := os.CreateTemp(g.tmpDir, g.filePattern)
	require.NoError(g.t, err)
	g.f = f
}

func (g *logGenerator) Stop() {
	require.NoError(g.t, g.f.Close())
	require.NoError(g.t, os.Remove(g.f.Name()))
}

func (g *logGenerator) Generate() []receivertest.UniqueIDAttrVal {
	// Generate may be called concurrently.
	id := receivertest.UniqueIDAttrVal(strconv.FormatInt(atomic.AddInt64(&g.sequenceNum, 1), 10))

	_, err := fmt.Fprintln(g.f, `{"id": "`+id+`", "message": "log message"}`)
	require.NoError(g.t, err, "failed to write log line to file")
	require.NoError(g.t, g.f.Sync(), "failed to sync log file")

	// And return the ids for bookkeeping by the test.
	return []receivertest.UniqueIDAttrVal{id}
}

func TestConsumeContract(t *testing.T) {
	tmpDir := t.TempDir()
	// TODO(mauri870): why setting this to a bigger number such as 100 or more causes multiple events to not be delivered?
	const logsPerTest = 10

	gen := newLogGenerator(t, tmpDir)

	os.Setenv("OTELCONSUMER_RECEIVERTEST", "1")

	cfg := &Config{
		Beatconfig: map[string]interface{}{
			"queue.mem.flush.timeout": "0s",
			"filebeat": map[string]interface{}{
				"inputs": []map[string]interface{}{
					{
						"type":    "filestream",
						"id":      "filestream-test",
						"enabled": true,
						"paths": []string{
							filepath.Join(tmpDir, "input-*.log"),
						},
						"file_identity.native": map[string]interface{}{},
						"prospector": map[string]interface{}{
							"scanner": map[string]interface{}{
								"fingerprint.enabled": false,
								"check_interval":      "0.1s",
							},
						},
						"parsers": []map[string]interface{}{
							{
								"ndjson": map[string]interface{}{
									"document_id": "id",
								},
							},
						},
					},
				},
			},
			"output": map[string]interface{}{
				"otelconsumer": map[string]interface{}{},
			},
			"logging": map[string]interface{}{
				"level": "debug",
				"selectors": []string{
					"*",
				},
			},
			"path.home": tmpDir,
			"path.logs": tmpDir,
		},
	}

	// Run the contract checker. This will trigger test failures if any problems are found.
	receivertest.CheckConsumeContract(receivertest.CheckConsumeContractParams{
		T:             t,
		Factory:       NewFactory(),
		Signal:        pipeline.SignalLogs,
		Config:        cfg,
		Generator:     gen,
		GenerateCount: logsPerTest,
	})
=======
func genSocketPath() string {
	randData := make([]byte, 16)
	for i := range len(randData) {
		randData[i] = uint8(rand.UintN(255)) //nolint:gosec // 0-255 fits in a uint8
	}
	socketName := base64.URLEncoding.EncodeToString(randData) + ".sock"
	socketDir := os.TempDir()
	return filepath.Join(socketDir, socketName)
}

func getFromSocket(t *testing.T, sb *strings.Builder, socketPath string, endpoint string) bool {
	// skip windows for now
	if runtime.GOOS == "windows" {
		return true
	}
	client := http.Client{
		Transport: &http.Transport{
			DialContext: func(_ context.Context, _, _ string) (net.Conn, error) {
				return net.Dial("unix", socketPath)
			},
		},
	}
	url, err := url.JoinPath("http://unix", endpoint)
	if err != nil {
		sb.Reset()
		fmt.Fprintf(sb, "JoinPath failed: %s", err)
		return false
	}
	req, err := http.NewRequestWithContext(t.Context(), http.MethodGet, url, nil)
	if err != nil {
		sb.Reset()
		fmt.Fprintf(sb, "error creating request: %s", err)
		return false
	}
	resp, err := client.Do(req)
	if err != nil {
		sb.Reset()
		fmt.Fprintf(sb, "client.Get failed: %s", err)
		return false
	}
	defer resp.Body.Close()
	body, err := io.ReadAll(resp.Body)
	if err != nil {
		sb.Reset()
		fmt.Fprintf(sb, "io.ReadAll of body failed: %s", err)
		return false
	}
	if len(body) <= 0 {
		sb.Reset()
		sb.WriteString("body too short")
		return false
	}

	if endpoint == "inputs" {
		var data []any
		if err := json.Unmarshal(body, &data); err != nil {
			sb.Reset()
			fmt.Fprintf(sb, "json unmarshal of body failed: %s\n", err)
			fmt.Fprintf(sb, "body was %v\n", body)
			return false
		}

		if len(data) <= 0 {
			sb.Reset()
			sb.WriteString("json array didn't have any entries")
			return false
		}
	} else {
		var data map[string]any
		if err := json.Unmarshal(body, &data); err != nil {
			sb.Reset()
			fmt.Fprintf(sb, "json unmarshal of body failed: %s\n", err)
			fmt.Fprintf(sb, "body was %v\n", body)
			return false
		}

		if len(data) <= 0 {
			sb.Reset()
			sb.WriteString("json didn't have any keys")
			return false
		}
	}

	return true
>>>>>>> 3c380043
}<|MERGE_RESOLUTION|>--- conflicted
+++ resolved
@@ -6,13 +6,6 @@
 
 import (
 	"bytes"
-<<<<<<< HEAD
-	"fmt"
-	"os"
-	"path/filepath"
-	"strconv"
-	"sync/atomic"
-=======
 	"context"
 	"encoding/base64"
 	"encoding/json"
@@ -25,8 +18,9 @@
 	"os"
 	"path/filepath"
 	"runtime"
+	"strconv"
 	"strings"
->>>>>>> 3c380043
+	"sync/atomic"
 	"testing"
 
 	"github.com/elastic/beats/v7/libbeat/otelbeat/oteltest"
@@ -258,7 +252,92 @@
 	})
 }
 
-<<<<<<< HEAD
+func genSocketPath() string {
+	randData := make([]byte, 16)
+	for i := range len(randData) {
+		randData[i] = uint8(rand.UintN(255)) //nolint:gosec // 0-255 fits in a uint8
+	}
+	socketName := base64.URLEncoding.EncodeToString(randData) + ".sock"
+	socketDir := os.TempDir()
+	return filepath.Join(socketDir, socketName)
+}
+
+func getFromSocket(t *testing.T, sb *strings.Builder, socketPath string, endpoint string) bool {
+	// skip windows for now
+	if runtime.GOOS == "windows" {
+		return true
+	}
+	client := http.Client{
+		Transport: &http.Transport{
+			DialContext: func(_ context.Context, _, _ string) (net.Conn, error) {
+				return net.Dial("unix", socketPath)
+			},
+		},
+	}
+	url, err := url.JoinPath("http://unix", endpoint)
+	if err != nil {
+		sb.Reset()
+		fmt.Fprintf(sb, "JoinPath failed: %s", err)
+		return false
+	}
+	req, err := http.NewRequestWithContext(t.Context(), http.MethodGet, url, nil)
+	if err != nil {
+		sb.Reset()
+		fmt.Fprintf(sb, "error creating request: %s", err)
+		return false
+	}
+	resp, err := client.Do(req)
+	if err != nil {
+		sb.Reset()
+		fmt.Fprintf(sb, "client.Get failed: %s", err)
+		return false
+	}
+	defer resp.Body.Close()
+	body, err := io.ReadAll(resp.Body)
+	if err != nil {
+		sb.Reset()
+		fmt.Fprintf(sb, "io.ReadAll of body failed: %s", err)
+		return false
+	}
+	if len(body) <= 0 {
+		sb.Reset()
+		sb.WriteString("body too short")
+		return false
+	}
+
+	if endpoint == "inputs" {
+		var data []any
+		if err := json.Unmarshal(body, &data); err != nil {
+			sb.Reset()
+			fmt.Fprintf(sb, "json unmarshal of body failed: %s\n", err)
+			fmt.Fprintf(sb, "body was %v\n", body)
+			return false
+		}
+
+		if len(data) <= 0 {
+			sb.Reset()
+			sb.WriteString("json array didn't have any entries")
+			return false
+		}
+	} else {
+		var data map[string]any
+		if err := json.Unmarshal(body, &data); err != nil {
+			sb.Reset()
+			fmt.Fprintf(sb, "json unmarshal of body failed: %s\n", err)
+			fmt.Fprintf(sb, "body was %v\n", body)
+			return false
+		}
+
+		if len(data) <= 0 {
+			sb.Reset()
+			sb.WriteString("json didn't have any keys")
+			return false
+		}
+	}
+
+	return true
+}
+
 type logGenerator struct {
 	t           *testing.T
 	tmpDir      string
@@ -301,7 +380,7 @@
 func TestConsumeContract(t *testing.T) {
 	tmpDir := t.TempDir()
 	// TODO(mauri870): why setting this to a bigger number such as 100 or more causes multiple events to not be delivered?
-	const logsPerTest = 10
+	const logsPerTest = 100
 
 	gen := newLogGenerator(t, tmpDir)
 
@@ -359,90 +438,4 @@
 		Generator:     gen,
 		GenerateCount: logsPerTest,
 	})
-=======
-func genSocketPath() string {
-	randData := make([]byte, 16)
-	for i := range len(randData) {
-		randData[i] = uint8(rand.UintN(255)) //nolint:gosec // 0-255 fits in a uint8
-	}
-	socketName := base64.URLEncoding.EncodeToString(randData) + ".sock"
-	socketDir := os.TempDir()
-	return filepath.Join(socketDir, socketName)
-}
-
-func getFromSocket(t *testing.T, sb *strings.Builder, socketPath string, endpoint string) bool {
-	// skip windows for now
-	if runtime.GOOS == "windows" {
-		return true
-	}
-	client := http.Client{
-		Transport: &http.Transport{
-			DialContext: func(_ context.Context, _, _ string) (net.Conn, error) {
-				return net.Dial("unix", socketPath)
-			},
-		},
-	}
-	url, err := url.JoinPath("http://unix", endpoint)
-	if err != nil {
-		sb.Reset()
-		fmt.Fprintf(sb, "JoinPath failed: %s", err)
-		return false
-	}
-	req, err := http.NewRequestWithContext(t.Context(), http.MethodGet, url, nil)
-	if err != nil {
-		sb.Reset()
-		fmt.Fprintf(sb, "error creating request: %s", err)
-		return false
-	}
-	resp, err := client.Do(req)
-	if err != nil {
-		sb.Reset()
-		fmt.Fprintf(sb, "client.Get failed: %s", err)
-		return false
-	}
-	defer resp.Body.Close()
-	body, err := io.ReadAll(resp.Body)
-	if err != nil {
-		sb.Reset()
-		fmt.Fprintf(sb, "io.ReadAll of body failed: %s", err)
-		return false
-	}
-	if len(body) <= 0 {
-		sb.Reset()
-		sb.WriteString("body too short")
-		return false
-	}
-
-	if endpoint == "inputs" {
-		var data []any
-		if err := json.Unmarshal(body, &data); err != nil {
-			sb.Reset()
-			fmt.Fprintf(sb, "json unmarshal of body failed: %s\n", err)
-			fmt.Fprintf(sb, "body was %v\n", body)
-			return false
-		}
-
-		if len(data) <= 0 {
-			sb.Reset()
-			sb.WriteString("json array didn't have any entries")
-			return false
-		}
-	} else {
-		var data map[string]any
-		if err := json.Unmarshal(body, &data); err != nil {
-			sb.Reset()
-			fmt.Fprintf(sb, "json unmarshal of body failed: %s\n", err)
-			fmt.Fprintf(sb, "body was %v\n", body)
-			return false
-		}
-
-		if len(data) <= 0 {
-			sb.Reset()
-			sb.WriteString("json didn't have any keys")
-			return false
-		}
-	}
-
-	return true
->>>>>>> 3c380043
 }