--- conflicted
+++ resolved
@@ -1,11 +1,7 @@
 [
     {
         "@timestamp": "2017-04-04T09:16:34.000Z",
-<<<<<<< HEAD
-        "ecs.version": "1.0.0-beta2",
-=======
         "ecs.version": "1.0.0",
->>>>>>> de955be0
         "event.dataset": "icinga.main",
         "event.module": "icinga",
         "fileset.name": "main",
@@ -18,11 +14,7 @@
     },
     {
         "@timestamp": "2017-04-04T09:16:34.000Z",
-<<<<<<< HEAD
-        "ecs.version": "1.0.0-beta2",
-=======
         "ecs.version": "1.0.0",
->>>>>>> de955be0
         "event.dataset": "icinga.main",
         "event.module": "icinga",
         "fileset.name": "main",
@@ -38,11 +30,7 @@
     },
     {
         "@timestamp": "2017-04-04T09:16:48.000Z",
-<<<<<<< HEAD
-        "ecs.version": "1.0.0-beta2",
-=======
         "ecs.version": "1.0.0",
->>>>>>> de955be0
         "event.dataset": "icinga.main",
         "event.module": "icinga",
         "fileset.name": "main",
