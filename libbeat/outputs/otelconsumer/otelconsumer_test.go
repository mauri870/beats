// Licensed to Elasticsearch B.V. under one or more contributor
// license agreements. See the NOTICE file distributed with
// this work for additional information regarding copyright
// ownership. Elasticsearch B.V. licenses this file to you under
// the Apache License, Version 2.0 (the "License"); you may
// not use this file except in compliance with the License.
// You may obtain a copy of the License at
//
//     http://www.apache.org/licenses/LICENSE-2.0
//
// Unless required by applicable law or agreed to in writing,
// software distributed under the License is distributed on an
// "AS IS" BASIS, WITHOUT WARRANTIES OR CONDITIONS OF ANY
// KIND, either express or implied.  See the License for the
// specific language governing permissions and limitations
// under the License.

package otelconsumer

import (
	"context"
	"errors"
	"fmt"
	"testing"
	"time"

	"github.com/stretchr/testify/assert"
	"github.com/stretchr/testify/require"
	"go.opentelemetry.io/collector/consumer"
	"go.opentelemetry.io/collector/consumer/consumererror"
	"go.opentelemetry.io/collector/pdata/pcommon"
	"go.opentelemetry.io/collector/pdata/plog"

	"github.com/elastic/beats/v7/libbeat/beat"
	"github.com/elastic/beats/v7/libbeat/outputs"
	"github.com/elastic/beats/v7/libbeat/outputs/outest"
	"github.com/elastic/elastic-agent-libs/logp"
	"github.com/elastic/elastic-agent-libs/mapstr"
)

func TestPublish(t *testing.T) {
	ctx, cancel := context.WithTimeout(context.Background(), 10*time.Second)
	defer cancel()

	event1 := beat.Event{Fields: mapstr.M{"field": 1}}
	event2 := beat.Event{Fields: mapstr.M{"field": 2}}
	event3 := beat.Event{Fields: mapstr.M{"field": 3}}
	event4 := beat.Event{Meta: mapstr.M{"_id": "abc123"}}

	makeOtelConsumer := func(t *testing.T, consumeFn func(ctx context.Context, ld plog.Logs) error) *otelConsumer {
		t.Helper()

<<<<<<< HEAD
		logger := logp.NewTestingLogger(t, "otelconsumer")

=======
		logger := logp.NewTestingLogger(t, "")
>>>>>>> 8920a059
		logConsumer, err := consumer.NewLogs(consumeFn)
		assert.NoError(t, err)
		consumer := &otelConsumer{
			observer:     outputs.NewNilObserver(),
			logsConsumer: logConsumer,
			beatInfo:     beat.Info{},
<<<<<<< HEAD
			log:          logger,
=======
			log:          logger.Named("otelconsumer"),
>>>>>>> 8920a059
		}
		return consumer
	}

	t.Run("ack batch on consumer success", func(t *testing.T) {
		batch := outest.NewBatch(event1, event2, event3)

		var countLogs int
		otelConsumer := makeOtelConsumer(t, func(ctx context.Context, ld plog.Logs) error {
			countLogs = countLogs + ld.LogRecordCount()
			return nil
		})

		err := otelConsumer.Publish(ctx, batch)
		assert.NoError(t, err)
		assert.Len(t, batch.Signals, 1)
		assert.Equal(t, outest.BatchACK, batch.Signals[0].Tag)
		assert.Equal(t, len(batch.Events()), countLogs, "all events should be consumed")
	})

	t.Run("data_stream fields are set on logrecord.Attribute", func(t *testing.T) {
		dataStreamField := mapstr.M{
			"type":      "logs",
			"namespace": "not_default",
			"dataset":   "not_elastic_agent",
		}
		event1.Fields["data_stream"] = dataStreamField

		batch := outest.NewBatch(event1)

		var countLogs int
		var attributes pcommon.Map
		otelConsumer := makeOtelConsumer(t, func(ctx context.Context, ld plog.Logs) error {
			countLogs = countLogs + ld.LogRecordCount()
			for i := 0; i < ld.ResourceLogs().Len(); i++ {
				resourceLog := ld.ResourceLogs().At(i)
				for j := 0; j < resourceLog.ScopeLogs().Len(); j++ {
					scopeLog := resourceLog.ScopeLogs().At(j)
					for k := 0; k < scopeLog.LogRecords().Len(); k++ {
						LogRecord := scopeLog.LogRecords().At(k)
						attributes = LogRecord.Attributes()
					}
				}
			}
			return nil
		})

		err := otelConsumer.Publish(ctx, batch)
		assert.NoError(t, err)
		assert.Len(t, batch.Signals, 1)
		assert.Equal(t, outest.BatchACK, batch.Signals[0].Tag)

		var subFields = []string{"dataset", "namespace", "type"}
		for _, subField := range subFields {
			gotValue, ok := attributes.Get("data_stream." + subField)
			require.True(t, ok, fmt.Sprintf("data_stream.%s not found on log record attribute", subField))
			assert.EqualValues(t, dataStreamField[subField], gotValue.AsRaw())
		}

	})

	t.Run("retries the batch on non-permanent consumer error", func(t *testing.T) {
		batch := outest.NewBatch(event1, event2, event3)

		otelConsumer := makeOtelConsumer(t, func(ctx context.Context, ld plog.Logs) error {
			return errors.New("consume error")
		})

		err := otelConsumer.Publish(ctx, batch)
		assert.Error(t, err)
		assert.False(t, consumererror.IsPermanent(err))
		assert.Len(t, batch.Signals, 1)
		assert.Equal(t, outest.BatchRetry, batch.Signals[0].Tag)
	})

	t.Run("drop batch on permanent consumer error", func(t *testing.T) {
		batch := outest.NewBatch(event1, event2, event3)

		otelConsumer := makeOtelConsumer(t, func(ctx context.Context, ld plog.Logs) error {
			return consumererror.NewPermanent(errors.New("consumer error"))
		})

		err := otelConsumer.Publish(ctx, batch)
		assert.Error(t, err)
		assert.True(t, consumererror.IsPermanent(err))
		assert.Len(t, batch.Signals, 1)
		assert.Equal(t, outest.BatchDrop, batch.Signals[0].Tag)
	})

	t.Run("retries on context cancelled", func(t *testing.T) {
		batch := outest.NewBatch(event1, event2, event3)

		otelConsumer := makeOtelConsumer(t, func(ctx context.Context, ld plog.Logs) error {
			return context.Canceled
		})

		err := otelConsumer.Publish(ctx, batch)
		assert.Error(t, err)
		assert.ErrorIs(t, err, context.Canceled)
		assert.Len(t, batch.Signals, 1)
		assert.Equal(t, outest.BatchRetry, batch.Signals[0].Tag)
	})

	t.Run("sets the elasticsearchexporter doc id attribute from metadata", func(t *testing.T) {
		batch := outest.NewBatch(event4)

		var docID string
		otelConsumer := makeOtelConsumer(t, func(ctx context.Context, ld plog.Logs) error {
			record := ld.ResourceLogs().At(0).ScopeLogs().At(0).LogRecords().At(0)
			attr, ok := record.Attributes().Get(esDocumentIDAttribute)
			assert.True(t, ok, "document ID attribute should be set")
			docID = attr.AsString()

			return nil
		})

		err := otelConsumer.Publish(ctx, batch)
		assert.NoError(t, err)
		assert.Len(t, batch.Signals, 1)
		assert.Equal(t, outest.BatchACK, batch.Signals[0].Tag)
		assert.Equal(t, event4.Meta["_id"], docID)
	})

	t.Run("sets the @timestamp field with the correct format", func(t *testing.T) {
		testStartedAt := time.Now().UTC()
		batch := outest.NewBatch(event3)
		batch.Events()[0].Content.Timestamp = time.Date(2025, time.January, 29, 9, 2, 39, 0, time.UTC)

		var bodyTimestamp string
		var recordTimestamp string
		otelConsumer := makeOtelConsumer(t, func(ctx context.Context, ld plog.Logs) error {
			record := ld.ResourceLogs().At(0).ScopeLogs().At(0).LogRecords().At(0)
			field, ok := record.Body().Map().Get("@timestamp")
			recordTimestamp = record.Timestamp().AsTime().UTC().Format("2006-01-02T15:04:05.000Z")
			assert.True(t, ok, "timestamp field not found")
			bodyTimestamp = field.AsString()
			observedTime := record.ObservedTimestamp().AsTime()
			assert.Conditionf(t, func() bool {
				return observedTime.After(testStartedAt) && observedTime.Before(time.Now().UTC())
			}, "observed timestamp should be between %s and %s", testStartedAt, time.Now().UTC())
			return nil
		})

		err := otelConsumer.Publish(ctx, batch)
		assert.NoError(t, err)
		assert.Len(t, batch.Signals, 1)
		assert.Equal(t, outest.BatchACK, batch.Signals[0].Tag)
		assert.Equal(t, bodyTimestamp, recordTimestamp, "log record timestamp should match body timestamp")
	})
}<|MERGE_RESOLUTION|>--- conflicted
+++ resolved
@@ -50,23 +50,14 @@
 	makeOtelConsumer := func(t *testing.T, consumeFn func(ctx context.Context, ld plog.Logs) error) *otelConsumer {
 		t.Helper()
 
-<<<<<<< HEAD
-		logger := logp.NewTestingLogger(t, "otelconsumer")
-
-=======
 		logger := logp.NewTestingLogger(t, "")
->>>>>>> 8920a059
 		logConsumer, err := consumer.NewLogs(consumeFn)
 		assert.NoError(t, err)
 		consumer := &otelConsumer{
 			observer:     outputs.NewNilObserver(),
 			logsConsumer: logConsumer,
 			beatInfo:     beat.Info{},
-<<<<<<< HEAD
-			log:          logger,
-=======
 			log:          logger.Named("otelconsumer"),
->>>>>>> 8920a059
 		}
 		return consumer
 	}
