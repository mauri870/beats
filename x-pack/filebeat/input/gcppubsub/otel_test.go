--- conflicted
+++ resolved
@@ -157,17 +157,6 @@
 			findCtx, findCancel := context.WithTimeout(context.Background(), 10*time.Second)
 			defer findCancel()
 
-<<<<<<< HEAD
-			otelDocs, err = estools.PerformQueryForRawQuery(findCtx, rawQuery, ".ds-logs-integration-"+otelNamespace+"*", es)
-			assert.NoError(ct, err, "failed to query ES for otel documents: %v", err)
-
-			filebeatDocs, err = estools.PerformQueryForRawQuery(findCtx, rawQuery, ".ds-logs-integration-"+fbNameSpace+"*", es)
-			assert.NoError(ct, err, "failed to query ES for filebeat documents: %v", err)
-			assert.GreaterOrEqual(ct, otelDocs.Hits.Total.Value, int64(1), "expected at least one document by otel")
-			assert.GreaterOrEqual(ct, filebeatDocs.Hits.Total.Value, int64(1), "expected at least one document by filebeat")
-		},
-		3*time.Minute, 1*time.Second, "failed to find documents for filebeat and otel")
-=======
 			otelDocs, err = estools.PerformQueryForRawQuery(findCtx, rawQuery, ".ds-"+otelIndex+"*", es)
 			assert.NoError(ct, err)
 			assert.GreaterOrEqual(ct, otelDocs.Hits.Total.Value, 1, "expected at least 1 otel document, got %d", otelDocs.Hits.Total.Value)
@@ -177,7 +166,6 @@
 			assert.GreaterOrEqual(ct, filebeatDocs.Hits.Total.Value, 1, "expected at least 1 filebeat document, got %d", filebeatDocs.Hits.Total.Value)
 		},
 		3*time.Minute, 1*time.Second, "expected at least 1 document for both filebeat and otel modes")
->>>>>>> 34dcb88b
 
 	filebeatDoc := filebeatDocs.Hits.Hits[0].Source
 	otelDoc := otelDocs.Hits.Hits[0].Source
